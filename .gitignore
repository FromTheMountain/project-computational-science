--- conflicted
+++ resolved
@@ -3,11 +3,7 @@
 debug.py
 
 *.gif
-<<<<<<< HEAD
 *.html
 *.png
-=======
-*.png
 
-.vscode/
->>>>>>> bcec9493
+.vscode/