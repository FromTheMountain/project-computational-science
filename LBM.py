--- conflicted
+++ resolved
@@ -248,14 +248,10 @@
                                                      inlet_rho,
                                                      inlet_ux, inlet_uy)
 
-<<<<<<< HEAD
+    """Keep the values of the outlets constant, so no bounce back occurs
+       and the fluid exits the computational domain.
+    """
     def outlet_handler(model, it):
-=======
-        """Keep the values of the outlets constant, so no bounce back occurs
-        and the fluid exits the computational domain.
-        """
-    def outlet_handler(model):
->>>>>>> 73ceb912
         """
         The default outlet handler for an LBM model.
         """
