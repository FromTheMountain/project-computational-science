import numpy as np
import matplotlib.pyplot as plt
from matplotlib.animation import FuncAnimation
from scipy.interpolate import RegularGridInterpolator
from matplotlib import colors
import matplotlib.patches as mpatches

# Model
<<<<<<< HEAD
ITERATIONS = 200
=======
ITERATIONS = 60
>>>>>>> bcec9493
SNAP_INTERVAL = 1
SNAPSHOTS = (ITERATIONS - 1)//SNAP_INTERVAL + 1

# LBM parameters
c = np.array([(0, 0), (1, 0), (0, 1), (-1, 0), (0, -1), (1, 1),
              (-1, 1), (-1, -1), (1, -1)])
w = np.array([4/9, 1/9, 1/9, 1/9, 1/9, 1/36, 1/36, 1/36, 1/36])

<<<<<<< HEAD
viscosity = 0.2  # kinematic lattice viscosity
TAU = 3*viscosity + 0.5  # section 7.2.1.1 in LBPP
=======
viscosity = 0.2 # kinematic lattice viscosity
TAU = 3*viscosity + 0.5 # section 7.2.1.1 in LBPP
>>>>>>> bcec9493
DELTA_T = 1
DELTA_X = 1
Q = 9
cssq = (1/3) * (DELTA_X / DELTA_T)**2

AIR, WALL, INLET, OUTLET, INFECTED, SUSCEPTIBLE = [0, 1, 2, 3, 4, 5]


class LBM:
    def __init__(self, wall, inlet, outlet, infected, susceptible,
<<<<<<< HEAD
                 num_particles=0, inlet_handler=None, outlet_handler=None):
=======
                 inlet_handler=None, outlet_handler=None):
>>>>>>> bcec9493
        # Get the map details
        assert wall.shape == inlet.shape == outlet.shape
        self.width, self.height = wall.shape

        self.wall = wall
        self.inlet = inlet
        self.outlet = outlet
        self.infected = infected
        self.susceptible = susceptible

<<<<<<< HEAD
        self.num_particles = num_particles

=======
>>>>>>> bcec9493
        self.inlet_handler = inlet_handler if inlet_handler is not None else \
            LBM.inlet_handler
        self.outlet_handler = outlet_handler if outlet_handler is not None \
            else LBM.outlet_handler

        if inlet_handler == None:
            self.inlet_handler = LBM.inlet_handler

        # Set the initial macroscopic quantities
        self.rho = np.ones((self.width, self.height))
        # self.rho += 0.05 * np.random.randn(WIDTH, HEIGHT)
        self.ux = np.full((self.width, self.height), 0.0)

        self.uy = np.zeros((self.width, self.height))

        self.f = LBM.get_equilibrium(self.width * self.height,
                                     self.rho.flatten(), self.ux.flatten(),
                                     self.uy.flatten()).reshape(
            (self.width, self.height, Q))

        # Know variables
        self.w = 10                 # meter
        self.delta_x = 0.01        # meter
        self.w_star = self.w / self.delta_x     # needed grid width 500
        self.C_l = self.delta_x

<<<<<<< HEAD
        # self.air_visc = 1.225   # kg/m3
        # self.C_rho = self.air_visc

        self.C_L = self.delta_x
        rho_0_start = 1

        # between 0.5 - 2
        self.tau = self.tau_star = 0.51

        self.kin_visc_air = 1.48e-5
        self.cs = (1/3)
        self.delta_t = self.cs * (self.tau_star - 0.5) * (self.delta_x**2 / self.kin_visc_air)
        self.C_t = self.delta_t
        self.dt = 1
=======
    def set_inlet_handler(self, inlet_handler):
        self.inlet_handler = inlet_handler

    def read_map_from_file(filename):
        with open(filename, 'r') as f:
            iterator = enumerate(f)

            _, firstline = next(iterator)
            width, height = [int(x) for x in firstline.strip().split(',')]

            wall = np.zeros((width, height), bool)
            inlet = np.zeros((width, height), bool)
            outlet = np.zeros((width, height), bool)
            infected = np.zeros((width, height), bool)
            susceptible = np.zeros((width, height), bool)

            for i, line in iterator:
                for j, c in enumerate(line.strip()):
                    c = int(c)
                    if c == WALL:
                        wall[j, width-i] = True
                    elif c == INLET:
                        inlet[j, width-i] = True
                    elif c == OUTLET:
                        outlet[j, width-i] = True
                    elif c == INFECTED:
                        infected[j, width-i] = True
                    elif c == SUSCEPTIBLE:
                        susceptible[j, width-i] = True

        return wall, inlet, outlet, infected, susceptible

    def run(self):
        """
        Initialise and run the simulation.
        """
        for i in range(ITERATIONS):
            self.lbm_iteration(i)
>>>>>>> bcec9493

        print("delta", self.dt)

        self.C_u = self.C_l  / self.C_t
        print("C u ",self.C_u)

        self.airflow_u = 0.1                      # airflow m/s in building 5-8 m/s
        self.u_lb = self.airflow_u / self.C_u
        print(self.u_lb)

        # Model parameters
        self.compute_lbm_parameters()


    ### Compute remaining lbm parameters
    def compute_lbm_parameters(self):

        print("---------Model para----------")
        self.u_star = self.airflow_u * self.w**2 / 8 * self.kin_visc_air
        self.Re = self.u_star * self.w / self.kin_visc_air
        print(self.u_star)
        print(self.Re)

        self.num_particles = 10
        particle_interval = 4
        # spwan_rate per iteration
        self.spawn_rate = int(self.num_particles / ITERATIONS)

    def read_map_from_file(filename):
        with open(filename, 'r') as f:
            iterator = enumerate(f)

            _, firstline = next(iterator)
            width, height = [int(x) for x in firstline.strip().split(',')]

            wall = np.zeros((width, height), bool)
            inlet = np.zeros((width, height), bool)
            outlet = np.zeros((width, height), bool)
            infected = np.zeros((width, height), bool)
            susceptible = np.zeros((width, height), bool)

            for i, line in iterator:
                for j, c in enumerate(line.strip()):
                    c = int(c)
                    if c == WALL:
                        wall[j, width-i] = True
                    elif c == INLET:
                        inlet[j, width-i] = True
                    elif c == OUTLET:
                        outlet[j, width-i] = True
                    elif c == INFECTED:
                        infected[j, width-i] = True
                    elif c == SUSCEPTIBLE:
                        susceptible[j, width-i] = True

        return wall, inlet, outlet, infected, susceptible

    def moment_update(f):
        """
        Update the rho and velocity values of each grid position.
        """
        rho = np.sum(f, 2)

        ux = np.sum(c[:, 0] * f, axis=2) / rho
        uy = np.sum(c[:, 1] * f, axis=2) / rho

        return rho, ux, uy

    def get_equilibrium(n, rho, ux, uy):
        """
        Calculate the equalibrium distribution for the BGK operator.
        """
        udotu = ux * ux + uy * uy

        udotc = np.zeros((n, Q), dtype=float)
        for i in range(Q):
            udotc[:, i] = ux * c[i, 0] + uy * c[i, 1]

        f_eq = np.zeros((n, 9), dtype=float)

        for i in range(Q):
            f_eq[:, i] = w[i] * rho * (1 + udotc[:, i] / cssq +
                                       (udotc[:, i])**2 / (2 * cssq**2) -
                                       udotu / (2 * cssq))

        return f_eq

    def lbm_iteration(self, it):
        """
        Perform an iteration of the Lattice-Boltzmann method.
        """
        # moment update
        self.rho, self.ux, self.uy = LBM.moment_update(self.f)

        # equilibrium
        f_eq = LBM.get_equilibrium(self.width * self.height,
                                   self.rho.flatten(), self.ux.flatten(),
                                   self.uy.flatten()).reshape(
                                       (self.width, self.height, Q))

        # Check stability condition
        assert np.min(f_eq) >= 0, "Simulation violated stability condition"

        # collision
        self.f = self.f * (1 - (self.dt / self.tau_star)) + (self.dt / self.tau_star) * f_eq

        # streaming
        for i in range(Q):
            self.f[:, :, i] = np.roll(self.f[:, :, i], c[i], axis=(0, 1))

        # bounce back
        self.ux[wall] = 0
        self.uy[wall] = 0

        boundary_f = self.f[self.wall, :]
        boundary_f = boundary_f[:, [0, 3, 4, 1, 2, 7, 8, 5, 6]]
        self.f[self.wall, :] = boundary_f

        # Handle inlets and outlets. Note that "self.inlet_handler" does not
        # necessarily refer to LBM.inlet_handler, it could also be a custom
        # callback function provided by the user when initialising the model.
        self.inlet_handler(self)
        self.outlet_handler(self)

    def inlet_handler(model):
        """
        The default inlet handler for an LBM model.
        """
        # Set the velocity vector at inlets
        inlet_ux = model.u_lb
        inlet_uy = 0.0
        inlet_rho = model.rho[model.inlet]

        model.f[model.inlet] = LBM.get_equilibrium(len(inlet_rho),
<<<<<<< HEAD
                                                 model.rho[model.inlet],
                                                 inlet_ux, inlet_uy)
=======
                                                   model.rho[model.inlet],
                                                   inlet_ux, inlet_uy)
>>>>>>> bcec9493

    def outlet_handler(model):
        """
        The default outlet handler for an LBM model.
        """
        # Set the density at outlets
<<<<<<< HEAD
        outlet_rho = 0.9
=======
        outlet_rho = 0.5
>>>>>>> bcec9493
        outlet_ux = model.ux[model.outlet]
        outlet_uy = model.uy[model.outlet]
        model.f[model.outlet] = LBM.get_equilibrium(len(outlet_ux), outlet_rho,
                                                    outlet_ux, outlet_uy)

<<<<<<< HEAD
    def render(self, kind="density", vectors=False, save_file=None):
=======
    def render(self, particle_locations=None, kind="density", vectors=False,
               save_file=None):
>>>>>>> bcec9493
        """
        Render the values collected by the model with matplotlib. Argument
        "kind" should be of value "density" or "mag"
        """
<<<<<<< HEAD
        # Initialize plots
        fig, ax = plt.subplots()

        # First layer: fluid plot
        vmin = 0 if kind == "mag" else 0.8
        vmax = 0.2 if kind == "mag" else 1.2

        self.fluid_plot = plt.imshow(np.zeros((self.width, self.height),
                                              dtype=float),
                                     vmin=vmin, vmax=vmax,
                                     cmap=plt.get_cmap("jet"))
        plt.colorbar(self.fluid_plot)

        # Second layer: vector plot
        if vectors:
            x, y = np.meshgrid(np.linspace(0, self.width-1, 20, dtype=int),
                               np.linspace(0, self.height-1, 20, dtype=int))
            u = self.ux[x, y]
            v = self.uy[x, y]
=======
        fig, ax = plt.subplots()

        if particle_locations is not None:
            particles = particle_locations.shape[1]

            particle_plots = [plt.plot(particle_locations[0, i, 0] + 1/2,
                                    particle_locations[0, i, 1] + 1/2,
                                    'ro', markersize=10)[0]
                              for i in range(particles)]

        # Fluid plot
        init_vals = np.sqrt(self.ux_snapshots[0]**2 +
                            self.uy_snapshots[0]**2) if kind == "mag" \
            else self.rho_snapshots[0]
        vmin = 0 if kind == "mag" else 0.8
        vmax = 0.2 if kind == "mag" else 1.2
        fluid_plot = plt.imshow(init_vals.T, origin="lower", vmin=vmin,
                                vmax=vmax, cmap=plt.get_cmap("jet"))
        plt.colorbar(fluid_plot)

        # Map plot
        map_data = (WALL * self.wall + INLET * self.inlet +
                    OUTLET * self.outlet + INFECTED * self.infected +
                    SUSCEPTIBLE * self.susceptible)

        labelscolors = ["lightgreen", "blue", "red", "purple", "yellow", "lightcoral"]

        cmap = colors.ListedColormap(labelscolors)

        people_plot = plt.imshow(map_data.T, origin="lower", alpha=0.6,
                                 cmap=cmap)

        labels = [mpatches.Patch(color=c, label=name)
                  for c, name in zip(labelscolors[1:],
                    ['Wall', 'Inlet', 'Outlet', 'Infected', 'Susceptible'])]

        ax.legend(handles=labels, loc='upper center',
                  bbox_to_anchor=(0.5, -0.05), fancybox=True, shadow=True,
                  ncol=len(labelscolors))
        fig.tight_layout()

        # Vector plot
        if vectors:
            x, y = np.meshgrid(np.linspace(0, self.width-1, 20, dtype=int),
                               np.linspace(0, self.height-1, 20, dtype=int))
            u = self.ux_snapshots[0, x, y]
            v = self.uy_snapshots[0, x, y]
>>>>>>> bcec9493

            # Set scale to 0.5 for lid driven cavity, 4 for Karman vortex
            self.vector_plot = plt.quiver(x, y, u, v, scale=4)

        # Third layer: particle plots
        if self.num_particles:
            self.particle_locations = np.zeros((self.num_particles, 2), float)
            self.particle_plots = [plt.plot(0, 0, 'ro', markersize=10)[0]
                                   for i in range(self.num_particles)]

        # Fourth layer: map plot
        map_data = (WALL * self.wall + INLET * self.inlet +
                    OUTLET * self.outlet + INFECTED * self.infected +
                    SUSCEPTIBLE * self.susceptible)

        clr = ["lightgreen", "blue", "red", "purple", "yellow", "lightcoral"]
        cmap = colors.ListedColormap(clr)

<<<<<<< HEAD
        self.map_plot = plt.imshow(map_data.T, alpha=0.6, origin="lower",
                                   cmap=cmap)
=======
            vals = np.sqrt(self.ux_snapshots[i//SNAP_INTERVAL]**2 +
                           self.uy_snapshots[i//SNAP_INTERVAL]**2) \
                if kind == "mag" else self.rho_snapshots[i//SNAP_INTERVAL]
            fluid_plot.set_data(vals.T)
>>>>>>> bcec9493

        patches = [mpatches.Patch(color=c, label=name) for c, name in
                   zip(clr[1:],
                       ['Wall', 'Inlet', 'Outlet', 'Infected', 'Susceptible'])]

        ax.legend(handles=patches, loc='upper center',
                  bbox_to_anchor=(0.5, -0.05), fancybox=True, shadow=True,
                  ncol=len(clr))
        fig.tight_layout()

<<<<<<< HEAD
        anim = FuncAnimation(fig, self.animate, interval=1, frames=ITERATIONS,
                             repeat=True, fargs=[ax, kind, vectors])

        if save_file:
            anim.save(save_file)
            # anim.save("simulation/1/" + str(idx) + ".png", writer="imagemagick")
            fig.savefig('last_frame.png')
            infection_rate = np.cumsum(self.infections)
            removed_rate = np.cumsum(self.removed)

        return infection_rate, removed_rate

    def animate(self, it, ax, kind, vectors):
        print("Running animate on iteration {} of kind {}".format(it, kind),
              end="\r")
        # Perform an LBM iteration and update fluid plot
        self.lbm_iteration(it)

        vals = np.sqrt(self.ux**2 + self.uy**2) if kind == "mag" else self.rho
        self.fluid_plot.set_data(vals.T)
=======
            if vectors:
                u = self.ux_snapshots[i//SNAP_INTERVAL, x, y]
                v = self.uy_snapshots[i//SNAP_INTERVAL, x, y]

                vector_plot.set_UVC(u, v)

        anim = FuncAnimation(fig, animate, interval=1, frames=ITERATIONS,
                             repeat=True)

        if save_file:
            anim.save(save_file)
        else:
            plt.show()

>>>>>>> bcec9493

        # Update the vector plot
        if vectors:
            x, y = np.meshgrid(np.linspace(0, self.width-1, 20, dtype=int),
                               np.linspace(0, self.height-1, 20, dtype=int))
            u, v = self.ux[x, y], self.uy[x, y]

            self.vector_plot.set_UVC(u, v)

<<<<<<< HEAD
        # Update particle locations and plots
        self.update_particles(it)

        for i, loc in enumerate(self.particle_locations):
            self.particle_plots[i].set_data(*loc)

        # Update the plot title
        ax.set_title("{}, iteration {}".format(kind, it))

    def update_particles(self, it):
        """
        Tracks the motions of particles through the airflow.
        """
        if it == 0:
            # initialize the particles
            self.infections = np.zeros((ITERATIONS))
            self.removed = np.zeros((ITERATIONS))
            self.particles_exited = set()
=======
        ux_func = RegularGridInterpolator(
            (np.arange(0, ITERATIONS, SNAP_INTERVAL), np.arange(self.width),
             np.arange(self.height)), self.ux_snapshots)

        uy_func = RegularGridInterpolator(
            (np.arange(0, ITERATIONS, SNAP_INTERVAL), np.arange(self.width),
             np.arange(self.height)), self.uy_snapshots)

        particles_exited = set()
        for i in range(ITERATIONS - 1):
>>>>>>> bcec9493

            for i in range(self.num_particles):
                # Spawn a new particle
<<<<<<< HEAD
                # Randomly choose an infected cell.
                infected_indices = np.where(self.infected)
                idx = np.random.randint(len(infected_indices[0]))

                self.particle_locations[i] = \
                    infected_indices[0][idx], infected_indices[1][idx]

            return
=======
                # Randomly choose an inlet cell.
                inlet_indices = np.where(self.infected)
                idx = np.random.randint(len(inlet_indices[0]))

                particle_locations[i, i // (ITERATIONS // num_particles)] = \
                    inlet_indices[0][idx], inlet_indices[1][idx]

            # Add the linearly interpolated velocity vector to the location of
            # the point.
            for j in range(i // (ITERATIONS // num_particles) + 1):
                x, y = particle_locations[i, j]
>>>>>>> bcec9493

        # it > 0
        ux_func = RegularGridInterpolator((np.arange(self.width),
                                           np.arange(self.height)),
                                          self.ux)

<<<<<<< HEAD
        uy_func = RegularGridInterpolator((np.arange(self.width),
                                           np.arange(self.height)),
                                          self.uy)
=======
                if j not in particles_exited:
                    if self.susceptible[round(x), round(y)]:
                        infections[i] += 1
                        particles_exited.add(int(j))
                    elif self.outlet[round(x), round(y)]:
                        removed[i] += 1
                        particles_exited.add(int(j))
                    else:
                        dx, dy = ux_func([i, x, y])[0], uy_func([i, x, y])[0]
>>>>>>> bcec9493

        # Add the linearly interpolated velocity vector to the location of
        # the point.
        for i in range(self.num_particles):
            x, y = self.particle_locations[i]
            # check whether particle intercepted a person

<<<<<<< HEAD
            if i in self.particles_exited:
                continue

            if self.susceptible[int(round(x)), int(round(y))]:
                self.infections[i] += 1
                self.particles_exited.add(i)
                self.particle_locations[i] = [0, 0]
            elif self.outlet[int(round(x)), int(round(y))]:
                self.removed[i] += 1
                self.particles_exited.add(i)
                self.particle_locations[i] = [0, 0]
            else:
                dx, dy = ux_func([x, y])[0], uy_func([x, y])[0]

                # Keep particles inside boundaries
                new_x = min(max(0, x + dx), self.width - 1)
                new_y = min(max(0, y + dy), self.height - 1)

                self.particle_locations[i] = [new_x, new_y]


if __name__ == '__main__':
    wall, inlet, outlet, infected, susceptible = \
        LBM.read_map_from_file('./maps/concept1')

    model = LBM(wall, inlet, outlet, infected, susceptible, num_particles=10)

    infection_rate, removed_rate = \
        model.render(kind="mag", vectors=True, save_file='animation.html')

    fig, ax = plt.subplots()

    ax.plot(infection_rate)
    ax.plot(removed_rate)
=======
        infection_rate = np.cumsum(infections)
        removed_rate = np.cumsum(removed)

        return particle_locations, infection_rate, removed_rate
>>>>>>> bcec9493
<|MERGE_RESOLUTION|>--- conflicted
+++ resolved
@@ -6,11 +6,7 @@
 import matplotlib.patches as mpatches
 
 # Model
-<<<<<<< HEAD
 ITERATIONS = 200
-=======
-ITERATIONS = 60
->>>>>>> bcec9493
 SNAP_INTERVAL = 1
 SNAPSHOTS = (ITERATIONS - 1)//SNAP_INTERVAL + 1
 
@@ -19,13 +15,8 @@
               (-1, 1), (-1, -1), (1, -1)])
 w = np.array([4/9, 1/9, 1/9, 1/9, 1/9, 1/36, 1/36, 1/36, 1/36])
 
-<<<<<<< HEAD
 viscosity = 0.2  # kinematic lattice viscosity
 TAU = 3*viscosity + 0.5  # section 7.2.1.1 in LBPP
-=======
-viscosity = 0.2 # kinematic lattice viscosity
-TAU = 3*viscosity + 0.5 # section 7.2.1.1 in LBPP
->>>>>>> bcec9493
 DELTA_T = 1
 DELTA_X = 1
 Q = 9
@@ -36,11 +27,7 @@
 
 class LBM:
     def __init__(self, wall, inlet, outlet, infected, susceptible,
-<<<<<<< HEAD
                  num_particles=0, inlet_handler=None, outlet_handler=None):
-=======
-                 inlet_handler=None, outlet_handler=None):
->>>>>>> bcec9493
         # Get the map details
         assert wall.shape == inlet.shape == outlet.shape
         self.width, self.height = wall.shape
@@ -51,11 +38,8 @@
         self.infected = infected
         self.susceptible = susceptible
 
-<<<<<<< HEAD
         self.num_particles = num_particles
 
-=======
->>>>>>> bcec9493
         self.inlet_handler = inlet_handler if inlet_handler is not None else \
             LBM.inlet_handler
         self.outlet_handler = outlet_handler if outlet_handler is not None \
@@ -82,7 +66,6 @@
         self.w_star = self.w / self.delta_x     # needed grid width 500
         self.C_l = self.delta_x
 
-<<<<<<< HEAD
         # self.air_visc = 1.225   # kg/m3
         # self.C_rho = self.air_visc
 
@@ -97,9 +80,33 @@
         self.delta_t = self.cs * (self.tau_star - 0.5) * (self.delta_x**2 / self.kin_visc_air)
         self.C_t = self.delta_t
         self.dt = 1
-=======
-    def set_inlet_handler(self, inlet_handler):
-        self.inlet_handler = inlet_handler
+
+        print("delta", self.dt)
+
+        self.C_u = self.C_l  / self.C_t
+        print("C u ",self.C_u)
+
+        self.airflow_u = 0.1                      # airflow m/s in building 5-8 m/s
+        self.u_lb = self.airflow_u / self.C_u
+        print(self.u_lb)
+
+        # Model parameters
+        self.compute_lbm_parameters()
+
+
+    ### Compute remaining lbm parameters
+    def compute_lbm_parameters(self):
+
+        print("---------Model para----------")
+        self.u_star = self.airflow_u * self.w**2 / 8 * self.kin_visc_air
+        self.Re = self.u_star * self.w / self.kin_visc_air
+        print(self.u_star)
+        print(self.Re)
+
+        self.num_particles = 10
+        particle_interval = 4
+        # spwan_rate per iteration
+        self.spawn_rate = int(self.num_particles / ITERATIONS)
 
     def read_map_from_file(filename):
         with open(filename, 'r') as f:
@@ -130,70 +137,6 @@
 
         return wall, inlet, outlet, infected, susceptible
 
-    def run(self):
-        """
-        Initialise and run the simulation.
-        """
-        for i in range(ITERATIONS):
-            self.lbm_iteration(i)
->>>>>>> bcec9493
-
-        print("delta", self.dt)
-
-        self.C_u = self.C_l  / self.C_t
-        print("C u ",self.C_u)
-
-        self.airflow_u = 0.1                      # airflow m/s in building 5-8 m/s
-        self.u_lb = self.airflow_u / self.C_u
-        print(self.u_lb)
-
-        # Model parameters
-        self.compute_lbm_parameters()
-
-
-    ### Compute remaining lbm parameters
-    def compute_lbm_parameters(self):
-
-        print("---------Model para----------")
-        self.u_star = self.airflow_u * self.w**2 / 8 * self.kin_visc_air
-        self.Re = self.u_star * self.w / self.kin_visc_air
-        print(self.u_star)
-        print(self.Re)
-
-        self.num_particles = 10
-        particle_interval = 4
-        # spwan_rate per iteration
-        self.spawn_rate = int(self.num_particles / ITERATIONS)
-
-    def read_map_from_file(filename):
-        with open(filename, 'r') as f:
-            iterator = enumerate(f)
-
-            _, firstline = next(iterator)
-            width, height = [int(x) for x in firstline.strip().split(',')]
-
-            wall = np.zeros((width, height), bool)
-            inlet = np.zeros((width, height), bool)
-            outlet = np.zeros((width, height), bool)
-            infected = np.zeros((width, height), bool)
-            susceptible = np.zeros((width, height), bool)
-
-            for i, line in iterator:
-                for j, c in enumerate(line.strip()):
-                    c = int(c)
-                    if c == WALL:
-                        wall[j, width-i] = True
-                    elif c == INLET:
-                        inlet[j, width-i] = True
-                    elif c == OUTLET:
-                        outlet[j, width-i] = True
-                    elif c == INFECTED:
-                        infected[j, width-i] = True
-                    elif c == SUSCEPTIBLE:
-                        susceptible[j, width-i] = True
-
-        return wall, inlet, outlet, infected, susceptible
-
     def moment_update(f):
         """
         Update the rho and velocity values of each grid position.
@@ -248,8 +191,8 @@
             self.f[:, :, i] = np.roll(self.f[:, :, i], c[i], axis=(0, 1))
 
         # bounce back
-        self.ux[wall] = 0
-        self.uy[wall] = 0
+        self.ux[self.wall] = 0
+        self.uy[self.wall] = 0
 
         boundary_f = self.f[self.wall, :]
         boundary_f = boundary_f[:, [0, 3, 4, 1, 2, 7, 8, 5, 6]]
@@ -271,40 +214,25 @@
         inlet_rho = model.rho[model.inlet]
 
         model.f[model.inlet] = LBM.get_equilibrium(len(inlet_rho),
-<<<<<<< HEAD
                                                  model.rho[model.inlet],
                                                  inlet_ux, inlet_uy)
-=======
-                                                   model.rho[model.inlet],
-                                                   inlet_ux, inlet_uy)
->>>>>>> bcec9493
 
     def outlet_handler(model):
         """
         The default outlet handler for an LBM model.
         """
         # Set the density at outlets
-<<<<<<< HEAD
         outlet_rho = 0.9
-=======
-        outlet_rho = 0.5
->>>>>>> bcec9493
         outlet_ux = model.ux[model.outlet]
         outlet_uy = model.uy[model.outlet]
         model.f[model.outlet] = LBM.get_equilibrium(len(outlet_ux), outlet_rho,
                                                     outlet_ux, outlet_uy)
 
-<<<<<<< HEAD
     def render(self, kind="density", vectors=False, save_file=None):
-=======
-    def render(self, particle_locations=None, kind="density", vectors=False,
-               save_file=None):
->>>>>>> bcec9493
         """
         Render the values collected by the model with matplotlib. Argument
         "kind" should be of value "density" or "mag"
         """
-<<<<<<< HEAD
         # Initialize plots
         fig, ax = plt.subplots()
 
@@ -324,55 +252,6 @@
                                np.linspace(0, self.height-1, 20, dtype=int))
             u = self.ux[x, y]
             v = self.uy[x, y]
-=======
-        fig, ax = plt.subplots()
-
-        if particle_locations is not None:
-            particles = particle_locations.shape[1]
-
-            particle_plots = [plt.plot(particle_locations[0, i, 0] + 1/2,
-                                    particle_locations[0, i, 1] + 1/2,
-                                    'ro', markersize=10)[0]
-                              for i in range(particles)]
-
-        # Fluid plot
-        init_vals = np.sqrt(self.ux_snapshots[0]**2 +
-                            self.uy_snapshots[0]**2) if kind == "mag" \
-            else self.rho_snapshots[0]
-        vmin = 0 if kind == "mag" else 0.8
-        vmax = 0.2 if kind == "mag" else 1.2
-        fluid_plot = plt.imshow(init_vals.T, origin="lower", vmin=vmin,
-                                vmax=vmax, cmap=plt.get_cmap("jet"))
-        plt.colorbar(fluid_plot)
-
-        # Map plot
-        map_data = (WALL * self.wall + INLET * self.inlet +
-                    OUTLET * self.outlet + INFECTED * self.infected +
-                    SUSCEPTIBLE * self.susceptible)
-
-        labelscolors = ["lightgreen", "blue", "red", "purple", "yellow", "lightcoral"]
-
-        cmap = colors.ListedColormap(labelscolors)
-
-        people_plot = plt.imshow(map_data.T, origin="lower", alpha=0.6,
-                                 cmap=cmap)
-
-        labels = [mpatches.Patch(color=c, label=name)
-                  for c, name in zip(labelscolors[1:],
-                    ['Wall', 'Inlet', 'Outlet', 'Infected', 'Susceptible'])]
-
-        ax.legend(handles=labels, loc='upper center',
-                  bbox_to_anchor=(0.5, -0.05), fancybox=True, shadow=True,
-                  ncol=len(labelscolors))
-        fig.tight_layout()
-
-        # Vector plot
-        if vectors:
-            x, y = np.meshgrid(np.linspace(0, self.width-1, 20, dtype=int),
-                               np.linspace(0, self.height-1, 20, dtype=int))
-            u = self.ux_snapshots[0, x, y]
-            v = self.uy_snapshots[0, x, y]
->>>>>>> bcec9493
 
             # Set scale to 0.5 for lid driven cavity, 4 for Karman vortex
             self.vector_plot = plt.quiver(x, y, u, v, scale=4)
@@ -391,15 +270,8 @@
         clr = ["lightgreen", "blue", "red", "purple", "yellow", "lightcoral"]
         cmap = colors.ListedColormap(clr)
 
-<<<<<<< HEAD
         self.map_plot = plt.imshow(map_data.T, alpha=0.6, origin="lower",
                                    cmap=cmap)
-=======
-            vals = np.sqrt(self.ux_snapshots[i//SNAP_INTERVAL]**2 +
-                           self.uy_snapshots[i//SNAP_INTERVAL]**2) \
-                if kind == "mag" else self.rho_snapshots[i//SNAP_INTERVAL]
-            fluid_plot.set_data(vals.T)
->>>>>>> bcec9493
 
         patches = [mpatches.Patch(color=c, label=name) for c, name in
                    zip(clr[1:],
@@ -410,7 +282,11 @@
                   ncol=len(clr))
         fig.tight_layout()
 
-<<<<<<< HEAD
+        # Initialise particles
+        self.infections = np.zeros((ITERATIONS))
+        self.removed = np.zeros((ITERATIONS))
+        self.particles_exited = set()
+
         anim = FuncAnimation(fig, self.animate, interval=1, frames=ITERATIONS,
                              repeat=True, fargs=[ax, kind, vectors])
 
@@ -418,8 +294,12 @@
             anim.save(save_file)
             # anim.save("simulation/1/" + str(idx) + ".png", writer="imagemagick")
             fig.savefig('last_frame.png')
-            infection_rate = np.cumsum(self.infections)
-            removed_rate = np.cumsum(self.removed)
+        else:
+            for i in range(ITERATIONS):
+                self.animate(i, ax, kind, vectors)
+
+        infection_rate = np.cumsum(self.infections)
+        removed_rate = np.cumsum(self.removed)
 
         return infection_rate, removed_rate
 
@@ -431,22 +311,6 @@
 
         vals = np.sqrt(self.ux**2 + self.uy**2) if kind == "mag" else self.rho
         self.fluid_plot.set_data(vals.T)
-=======
-            if vectors:
-                u = self.ux_snapshots[i//SNAP_INTERVAL, x, y]
-                v = self.uy_snapshots[i//SNAP_INTERVAL, x, y]
-
-                vector_plot.set_UVC(u, v)
-
-        anim = FuncAnimation(fig, animate, interval=1, frames=ITERATIONS,
-                             repeat=True)
-
-        if save_file:
-            anim.save(save_file)
-        else:
-            plt.show()
-
->>>>>>> bcec9493
 
         # Update the vector plot
         if vectors:
@@ -456,7 +320,6 @@
 
             self.vector_plot.set_UVC(u, v)
 
-<<<<<<< HEAD
         # Update particle locations and plots
         self.update_particles(it)
 
@@ -472,25 +335,8 @@
         """
         if it == 0:
             # initialize the particles
-            self.infections = np.zeros((ITERATIONS))
-            self.removed = np.zeros((ITERATIONS))
-            self.particles_exited = set()
-=======
-        ux_func = RegularGridInterpolator(
-            (np.arange(0, ITERATIONS, SNAP_INTERVAL), np.arange(self.width),
-             np.arange(self.height)), self.ux_snapshots)
-
-        uy_func = RegularGridInterpolator(
-            (np.arange(0, ITERATIONS, SNAP_INTERVAL), np.arange(self.width),
-             np.arange(self.height)), self.uy_snapshots)
-
-        particles_exited = set()
-        for i in range(ITERATIONS - 1):
->>>>>>> bcec9493
-
             for i in range(self.num_particles):
                 # Spawn a new particle
-<<<<<<< HEAD
                 # Randomly choose an infected cell.
                 infected_indices = np.where(self.infected)
                 idx = np.random.randint(len(infected_indices[0]))
@@ -499,40 +345,15 @@
                     infected_indices[0][idx], infected_indices[1][idx]
 
             return
-=======
-                # Randomly choose an inlet cell.
-                inlet_indices = np.where(self.infected)
-                idx = np.random.randint(len(inlet_indices[0]))
-
-                particle_locations[i, i // (ITERATIONS // num_particles)] = \
-                    inlet_indices[0][idx], inlet_indices[1][idx]
-
-            # Add the linearly interpolated velocity vector to the location of
-            # the point.
-            for j in range(i // (ITERATIONS // num_particles) + 1):
-                x, y = particle_locations[i, j]
->>>>>>> bcec9493
 
         # it > 0
         ux_func = RegularGridInterpolator((np.arange(self.width),
                                            np.arange(self.height)),
                                           self.ux)
 
-<<<<<<< HEAD
         uy_func = RegularGridInterpolator((np.arange(self.width),
                                            np.arange(self.height)),
                                           self.uy)
-=======
-                if j not in particles_exited:
-                    if self.susceptible[round(x), round(y)]:
-                        infections[i] += 1
-                        particles_exited.add(int(j))
-                    elif self.outlet[round(x), round(y)]:
-                        removed[i] += 1
-                        particles_exited.add(int(j))
-                    else:
-                        dx, dy = ux_func([i, x, y])[0], uy_func([i, x, y])[0]
->>>>>>> bcec9493
 
         # Add the linearly interpolated velocity vector to the location of
         # the point.
@@ -540,7 +361,6 @@
             x, y = self.particle_locations[i]
             # check whether particle intercepted a person
 
-<<<<<<< HEAD
             if i in self.particles_exited:
                 continue
 
@@ -574,10 +394,4 @@
     fig, ax = plt.subplots()
 
     ax.plot(infection_rate)
-    ax.plot(removed_rate)
-=======
-        infection_rate = np.cumsum(infections)
-        removed_rate = np.cumsum(removed)
-
-        return particle_locations, infection_rate, removed_rate
->>>>>>> bcec9493
+    ax.plot(removed_rate)